# Configuration file for the Sphinx documentation builder.
#
# This file only contains a selection of the most common options. For a full
# list see the documentation:
# https://www.sphinx-doc.org/en/master/usage/configuration.html

# -- Path setup --------------------------------------------------------------

# If extensions (or modules to document with autodoc) are in another directory,
# add these directories to sys.path here. If the directory is relative to the
# documentation root, use os.path.abspath to make it absolute, like shown here.
#
# import os
# import sys
# sys.path.insert(0, os.path.abspath('.'))

# -- Project information -----------------------------------------------------
# TODO: change to minigrid version
# from TODO import __version__ as minigrid_version

import os
import sys
from typing import Any, Dict

project = "MiniGrid"
copyright = "2022"
author = "Farama Foundation"

# The full version, including alpha/beta/rc tags
# TODO: change to minigrid version
release = "1.2.1"

sys.path.insert(0, os.path.abspath("../.."))

# -- General configuration ---------------------------------------------------

# Add any Sphinx extension module names here, as strings. They can be
# extensions coming with Sphinx (named 'sphinx.ext.*') or your custom
# ones.
extensions = [
    "sphinx.ext.napoleon",
    "sphinx.ext.doctest",
    "sphinx.ext.autodoc",
    "sphinx.ext.githubpages",
    "myst_parser",
    "notfound.extension",
]

source_suffix = {
    ".rst": "restructuredtext",
    ".md": "markdown",
}

# Add any paths that contain templates here, relative to this directory.
templates_path = ["_templates"]

# List of patterns, relative to source directory, that match files and
# directories to ignore when looking for source files.
# This pattern also affects html_static_path and html_extra_path.
exclude_patterns = []

# Napoleon settings
napoleon_use_ivar = True
napoleon_use_admonition_for_references = True
# See https://github.com/sphinx-doc/sphinx/issues/9119
napoleon_custom_sections = [("Returns", "params_style")]

# -- Options for HTML output -------------------------------------------------

# The theme to use for HTML and HTML Help pages.  See the documentation for
# a list of builtin themes.
#
html_theme = "furo"
html_title = "MiniGrid Documentation"
html_baseurl = "https://minigrid.farama.org/"
html_copy_source = False
html_favicon = "_static/img/minigrid-white.png"
html_theme_options = {
    "light_logo": "img/minigrid.png",
    "dark_logo": "img/minigrid-white.png",
    "gtag": "",
}
html_context: Dict[str, Any] = {}
html_context["conf_py_path"] = "/docs/"
html_context["display_github"] = True
html_context["github_user"] = "Farama-Foundation"
html_context["github_repo"] = "Minigrid"
html_context["github_version"] = "master"
html_context["slug"] = "minigrid"

html_static_path = ["_static"]
<<<<<<< HEAD
html_css_files = [
    "css/custom.css",
]
=======
html_css_files = []
>>>>>>> e4e4f622

notfound_urls_prefix = None<|MERGE_RESOLUTION|>--- conflicted
+++ resolved
@@ -89,12 +89,6 @@
 html_context["slug"] = "minigrid"
 
 html_static_path = ["_static"]
-<<<<<<< HEAD
-html_css_files = [
-    "css/custom.css",
-]
-=======
 html_css_files = []
->>>>>>> e4e4f622
 
 notfound_urls_prefix = None