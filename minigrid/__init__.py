from __future__ import annotations

from gymnasium.envs.registration import register

from minigrid import minigrid_env, wrappers
from minigrid.core import roomgrid
from minigrid.core.world_object import Wall
from minigrid.envs.wfc.config import WFC_PRESETS, register_wfc_presets

__version__ = "2.5.0"


def register_minigrid_envs():
    # BlockedUnlockPickup
    # ----------------------------------------

    register(
        id="MiniGrid-BlockedUnlockPickup-v0",
        entry_point="minigrid.envs:BlockedUnlockPickupEnv",
    )

    # LavaCrossing
    # ----------------------------------------
    register(
        id="MiniGrid-LavaCrossingS9N1-v0",
        entry_point="minigrid.envs:CrossingEnv",
        kwargs={"size": 9, "num_crossings": 1},
    )

    register(
        id="MiniGrid-LavaCrossingS9N2-v0",
        entry_point="minigrid.envs:CrossingEnv",
        kwargs={"size": 9, "num_crossings": 2},
    )

    register(
        id="MiniGrid-LavaCrossingS9N3-v0",
        entry_point="minigrid.envs:CrossingEnv",
        kwargs={"size": 9, "num_crossings": 3},
    )

    register(
        id="MiniGrid-LavaCrossingS11N5-v0",
        entry_point="minigrid.envs:CrossingEnv",
        kwargs={"size": 11, "num_crossings": 5},
    )

    # SimpleCrossing
    # ----------------------------------------

    register(
        id="MiniGrid-SimpleCrossingS9N1-v0",
        entry_point="minigrid.envs:CrossingEnv",
        kwargs={"size": 9, "num_crossings": 1, "obstacle_type": Wall},
    )

    register(
        id="MiniGrid-SimpleCrossingS9N2-v0",
        entry_point="minigrid.envs:CrossingEnv",
        kwargs={"size": 9, "num_crossings": 2, "obstacle_type": Wall},
    )

    register(
        id="MiniGrid-SimpleCrossingS9N3-v0",
        entry_point="minigrid.envs:CrossingEnv",
        kwargs={"size": 9, "num_crossings": 3, "obstacle_type": Wall},
    )

    register(
        id="MiniGrid-SimpleCrossingS11N5-v0",
        entry_point="minigrid.envs:CrossingEnv",
        kwargs={"size": 11, "num_crossings": 5, "obstacle_type": Wall},
    )

    # DistShift
    # ----------------------------------------

    register(
        id="MiniGrid-DistShift1-v0",
        entry_point="minigrid.envs:DistShiftEnv",
        kwargs={"strip2_row": 2},
    )

    register(
        id="MiniGrid-DistShift2-v0",
        entry_point="minigrid.envs:DistShiftEnv",
        kwargs={"strip2_row": 5},
    )

    # DoorKey
    # ----------------------------------------

    register(
        id="MiniGrid-DoorKey-5x5-v0",
        entry_point="minigrid.envs:DoorKeyEnv",
        kwargs={"size": 5},
    )

    register(
        id="MiniGrid-DoorKey-6x6-v0",
        entry_point="minigrid.envs:DoorKeyEnv",
        kwargs={"size": 6},
    )

    register(
        id="MiniGrid-DoorKey-8x8-v0",
        entry_point="minigrid.envs:DoorKeyEnv",
        kwargs={"size": 8},
    )

    register(
        id="MiniGrid-DoorKey-16x16-v0",
        entry_point="minigrid.envs:DoorKeyEnv",
        kwargs={"size": 16},
    )

    # Dynamic-Obstacles
    # ----------------------------------------

    register(
        id="MiniGrid-Dynamic-Obstacles-5x5-v0",
        entry_point="minigrid.envs:DynamicObstaclesEnv",
        kwargs={"size": 5, "n_obstacles": 2},
    )

    register(
        id="MiniGrid-Dynamic-Obstacles-Random-5x5-v0",
        entry_point="minigrid.envs:DynamicObstaclesEnv",
        kwargs={"size": 5, "agent_start_pos": None, "n_obstacles": 2},
    )

    register(
        id="MiniGrid-Dynamic-Obstacles-6x6-v0",
        entry_point="minigrid.envs:DynamicObstaclesEnv",
        kwargs={"size": 6, "n_obstacles": 3},
    )

    register(
        id="MiniGrid-Dynamic-Obstacles-Random-6x6-v0",
        entry_point="minigrid.envs:DynamicObstaclesEnv",
        kwargs={"size": 6, "agent_start_pos": None, "n_obstacles": 3},
    )

    register(
        id="MiniGrid-Dynamic-Obstacles-8x8-v0",
        entry_point="minigrid.envs:DynamicObstaclesEnv",
    )

    register(
        id="MiniGrid-Dynamic-Obstacles-16x16-v0",
        entry_point="minigrid.envs:DynamicObstaclesEnv",
        kwargs={"size": 16, "n_obstacles": 8},
    )

    # Empty
    # ----------------------------------------

    register(
        id="MiniGrid-Empty-5x5-v0",
        entry_point="minigrid.envs:EmptyEnv",
        kwargs={"size": 5},
    )

    register(
        id="MiniGrid-Empty-Random-5x5-v0",
        entry_point="minigrid.envs:EmptyEnv",
        kwargs={"size": 5, "agent_start_pos": None},
    )

    register(
        id="MiniGrid-Empty-6x6-v0",
        entry_point="minigrid.envs:EmptyEnv",
        kwargs={"size": 6},
    )

    register(
        id="MiniGrid-Empty-Random-6x6-v0",
        entry_point="minigrid.envs:EmptyEnv",
        kwargs={"size": 6, "agent_start_pos": None},
    )

    register(
        id="MiniGrid-Empty-8x8-v0",
        entry_point="minigrid.envs:EmptyEnv",
    )

    register(
        id="MiniGrid-Empty-16x16-v0",
        entry_point="minigrid.envs:EmptyEnv",
        kwargs={"size": 16},
    )

    # Fetch
    # ----------------------------------------

    register(
        id="MiniGrid-Fetch-5x5-N2-v0",
        entry_point="minigrid.envs:FetchEnv",
        kwargs={"size": 5, "numObjs": 2},
    )

    register(
        id="MiniGrid-Fetch-6x6-N2-v0",
        entry_point="minigrid.envs:FetchEnv",
        kwargs={"size": 6, "numObjs": 2},
    )

    register(id="MiniGrid-Fetch-8x8-N3-v0", entry_point="minigrid.envs:FetchEnv")

    # FourRooms
    # ----------------------------------------

    register(
        id="MiniGrid-FourRooms-v0",
        entry_point="minigrid.envs:FourRoomsEnv",
    )

    # GoToDoor
    # ----------------------------------------

    register(
        id="MiniGrid-GoToDoor-5x5-v0",
        entry_point="minigrid.envs:GoToDoorEnv",
    )

    register(
        id="MiniGrid-GoToDoor-6x6-v0",
        entry_point="minigrid.envs:GoToDoorEnv",
        kwargs={"size": 6},
    )

    register(
        id="MiniGrid-GoToDoor-8x8-v0",
        entry_point="minigrid.envs:GoToDoorEnv",
        kwargs={"size": 8},
    )

    # GoToObject
    # ----------------------------------------

    register(
        id="MiniGrid-GoToObject-6x6-N2-v0",
        entry_point="minigrid.envs:GoToObjectEnv",
    )

    register(
        id="MiniGrid-GoToObject-8x8-N2-v0",
        entry_point="minigrid.envs:GoToObjectEnv",
        kwargs={"size": 8, "numObjs": 2},
    )

    # KeyCorridor
    # ----------------------------------------

    register(
        id="MiniGrid-KeyCorridorS3R1-v0",
        entry_point="minigrid.envs:KeyCorridorEnv",
        kwargs={"room_size": 3, "num_rows": 1},
    )

    register(
        id="MiniGrid-KeyCorridorS3R2-v0",
        entry_point="minigrid.envs:KeyCorridorEnv",
        kwargs={"room_size": 3, "num_rows": 2},
    )

    register(
        id="MiniGrid-KeyCorridorS3R3-v0",
        entry_point="minigrid.envs:KeyCorridorEnv",
        kwargs={"room_size": 3, "num_rows": 3},
    )

    register(
        id="MiniGrid-KeyCorridorS4R3-v0",
        entry_point="minigrid.envs:KeyCorridorEnv",
        kwargs={"room_size": 4, "num_rows": 3},
    )

    register(
        id="MiniGrid-KeyCorridorS5R3-v0",
        entry_point="minigrid.envs:KeyCorridorEnv",
        kwargs={"room_size": 5, "num_rows": 3},
    )

    register(
        id="MiniGrid-KeyCorridorS6R3-v0",
        entry_point="minigrid.envs:KeyCorridorEnv",
        kwargs={"room_size": 6, "num_rows": 3},
    )

    # LavaGap
    # ----------------------------------------

    register(
        id="MiniGrid-LavaGapS5-v0",
        entry_point="minigrid.envs:LavaGapEnv",
        kwargs={"size": 5},
    )

    register(
        id="MiniGrid-LavaGapS6-v0",
        entry_point="minigrid.envs:LavaGapEnv",
        kwargs={"size": 6},
    )

    register(
        id="MiniGrid-LavaGapS7-v0",
        entry_point="minigrid.envs:LavaGapEnv",
        kwargs={"size": 7},
    )

    # LockedRoom
    # ----------------------------------------

    register(
        id="MiniGrid-LockedRoom-v0",
        entry_point="minigrid.envs:LockedRoomEnv",
    )

    # Memory
    # ----------------------------------------

    register(
        id="MiniGrid-MemoryS17Random-v0",
        entry_point="minigrid.envs:MemoryEnv",
        kwargs={"size": 17, "random_length": True},
    )

    register(
        id="MiniGrid-MemoryS13Random-v0",
        entry_point="minigrid.envs:MemoryEnv",
        kwargs={"size": 13, "random_length": True},
    )

    register(
        id="MiniGrid-MemoryS13-v0",
        entry_point="minigrid.envs:MemoryEnv",
        kwargs={"size": 13},
    )

    register(
        id="MiniGrid-MemoryS11-v0",
        entry_point="minigrid.envs:MemoryEnv",
        kwargs={"size": 11},
    )

    register(
        id="MiniGrid-MemoryS9-v0",
        entry_point="minigrid.envs:MemoryEnv",
        kwargs={"size": 9},
    )

    register(
        id="MiniGrid-MemoryS7-v0",
        entry_point="minigrid.envs:MemoryEnv",
        kwargs={"size": 7},
    )

    # MultiRoom
    # ----------------------------------------

    register(
        id="MiniGrid-MultiRoom-N2-S4-v0",
        entry_point="minigrid.envs:MultiRoomEnv",
        kwargs={"minNumRooms": 2, "maxNumRooms": 2, "maxRoomSize": 4},
    )

    register(
        id="MiniGrid-MultiRoom-N4-S5-v0",
        entry_point="minigrid.envs:MultiRoomEnv",
        kwargs={"minNumRooms": 6, "maxNumRooms": 6, "maxRoomSize": 5},
    )

    register(
        id="MiniGrid-MultiRoom-N6-v0",
        entry_point="minigrid.envs:MultiRoomEnv",
        kwargs={"minNumRooms": 6, "maxNumRooms": 6},
    )

    # ObstructedMaze
    # ----------------------------------------

    register(
        id="MiniGrid-ObstructedMaze-1Dl-v0",
        entry_point="minigrid.envs:ObstructedMaze_1Dlhb",
        kwargs={"key_in_box": False, "blocked": False},
    )

    register(
        id="MiniGrid-ObstructedMaze-1Dlh-v0",
        entry_point="minigrid.envs:ObstructedMaze_1Dlhb",
        kwargs={"key_in_box": True, "blocked": False},
    )

    register(
        id="MiniGrid-ObstructedMaze-1Dlhb-v0",
        entry_point="minigrid.envs:ObstructedMaze_1Dlhb",
    )

    register(
        id="MiniGrid-ObstructedMaze-2Dl-v0",
        entry_point="minigrid.envs:ObstructedMaze_Full",
        kwargs={
            "agent_room": (2, 1),
            "key_in_box": False,
            "blocked": False,
            "num_quarters": 1,
            "num_rooms_visited": 4,
        },
    )

    register(
        id="MiniGrid-ObstructedMaze-2Dlh-v0",
        entry_point="minigrid.envs:ObstructedMaze_Full",
        kwargs={
            "agent_room": (2, 1),
            "key_in_box": True,
            "blocked": False,
            "num_quarters": 1,
            "num_rooms_visited": 4,
        },
    )

    register(
        id="MiniGrid-ObstructedMaze-2Dlhb-v0",
        entry_point="minigrid.envs:ObstructedMaze_Full",
        kwargs={
            "agent_room": (2, 1),
            "key_in_box": True,
            "blocked": True,
            "num_quarters": 1,
            "num_rooms_visited": 4,
        },
    )

    register(
        id="MiniGrid-ObstructedMaze-1Q-v0",
        entry_point="minigrid.envs:ObstructedMaze_Full",
        kwargs={
            "agent_room": (1, 1),
            "key_in_box": True,
            "blocked": True,
            "num_quarters": 1,
            "num_rooms_visited": 5,
        },
    )

    register(
        id="MiniGrid-ObstructedMaze-2Q-v0",
        entry_point="minigrid.envs:ObstructedMaze_Full",
        kwargs={
            "agent_room": (2, 1),
            "key_in_box": True,
            "blocked": True,
            "num_quarters": 2,
            "num_rooms_visited": 11,
        },
    )

    register(
        id="MiniGrid-ObstructedMaze-Full-v0",
        entry_point="minigrid.envs:ObstructedMaze_Full",
    )

    # ObstructedMaze-v1
    # ----------------------------------------

    register(
        id="MiniGrid-ObstructedMaze-2Dlhb-v1",
        entry_point="minigrid.envs:ObstructedMaze_Full_V1",
        kwargs={
            "agent_room": (2, 1),
            "key_in_box": True,
            "blocked": True,
            "num_quarters": 1,
            "num_rooms_visited": 4,
        },
    )

    register(
        id="MiniGrid-ObstructedMaze-1Q-v1",
        entry_point="minigrid.envs:ObstructedMaze_Full_V1",
        kwargs={
            "agent_room": (1, 1),
            "key_in_box": True,
            "blocked": True,
            "num_quarters": 1,
            "num_rooms_visited": 5,
        },
    )

    register(
        id="MiniGrid-ObstructedMaze-2Q-v1",
        entry_point="minigrid.envs:ObstructedMaze_Full_V1",
        kwargs={
            "agent_room": (2, 1),
            "key_in_box": True,
            "blocked": True,
            "num_quarters": 2,
            "num_rooms_visited": 11,
        },
    )

    register(
        id="MiniGrid-ObstructedMaze-Full-v1",
        entry_point="minigrid.envs:ObstructedMaze_Full_V1",
    )

    # Playground
    # ----------------------------------------

    register(
        id="MiniGrid-Playground-v0",
        entry_point="minigrid.envs:PlaygroundEnv",
    )

    # PutNear
    # ----------------------------------------

    register(
        id="MiniGrid-PutNear-6x6-N2-v0",
        entry_point="minigrid.envs:PutNearEnv",
    )

    register(
        id="MiniGrid-PutNear-8x8-N3-v0",
        entry_point="minigrid.envs:PutNearEnv",
        kwargs={"size": 8, "numObjs": 3},
    )

    # RedBlueDoors
    # ----------------------------------------

    register(
        id="MiniGrid-RedBlueDoors-6x6-v0",
        entry_point="minigrid.envs:RedBlueDoorEnv",
        kwargs={"size": 6},
    )

    register(
        id="MiniGrid-RedBlueDoors-8x8-v0",
        entry_point="minigrid.envs:RedBlueDoorEnv",
    )

    # Unlock
    # ----------------------------------------

    register(id="MiniGrid-Unlock-v0", entry_point="minigrid.envs:UnlockEnv")

    # UnlockPickup
    # ----------------------------------------

    register(
        id="MiniGrid-UnlockPickup-v0",
        entry_point="minigrid.envs:UnlockPickupEnv",
    )

    # WaveFunctionCollapse
    # ----------------------------------------
    register_wfc_presets(WFC_PRESETS, register)

    # BabyAI - Language based levels - GoTo
    # ----------------------------------------

    register(
        id="BabyAI-GoToRedBallGrey-v0",
        entry_point="minigrid.envs.babyai:GoToRedBallGrey",
    )

    register(
        id="BabyAI-GoToRedBall-v0",
        entry_point="minigrid.envs.babyai:GoToRedBall",
    )

    register(
        id="BabyAI-GoToRedBallNoDists-v0",
        entry_point="minigrid.envs.babyai:GoToRedBallNoDists",
    )

    register(
        id="BabyAI-GoToObj-v0",
        entry_point="minigrid.envs.babyai:GoToObj",
    )

    register(
        id="BabyAI-GoToObjS4-v0",
        entry_point="minigrid.envs.babyai:GoToObj",
        kwargs={"room_size": 4},
    )

    register(
        id="BabyAI-GoToObjS6-v1",
        entry_point="minigrid.envs.babyai:GoToObj",
        kwargs={"room_size": 6},
    )

    register(
        id="BabyAI-GoToLocal-v0",
        entry_point="minigrid.envs.babyai:GoToLocal",
    )

    register(
        id="BabyAI-GoToLocalS5N2-v0",
        entry_point="minigrid.envs.babyai:GoToLocal",
        kwargs={"room_size": 5, "num_dists": 2},
    )

    register(
        id="BabyAI-GoToLocalS6N2-v0",
        entry_point="minigrid.envs.babyai:GoToLocal",
        kwargs={"room_size": 6, "num_dists": 2},
    )

    register(
        id="BabyAI-GoToLocalS6N3-v0",
        entry_point="minigrid.envs.babyai:GoToLocal",
        kwargs={"room_size": 6, "num_dists": 3},
    )

    register(
        id="BabyAI-GoToLocalS6N4-v0",
        entry_point="minigrid.envs.babyai:GoToLocal",
        kwargs={"room_size": 6, "num_dists": 4},
    )

    register(
        id="BabyAI-GoToLocalS7N4-v0",
        entry_point="minigrid.envs.babyai:GoToLocal",
        kwargs={"room_size": 7, "num_dists": 4},
    )

    register(
        id="BabyAI-GoToLocalS7N5-v0",
        entry_point="minigrid.envs.babyai:GoToLocal",
        kwargs={"room_size": 7, "num_dists": 5},
    )

    register(
        id="BabyAI-GoToLocalS8N2-v0",
        entry_point="minigrid.envs.babyai:GoToLocal",
        kwargs={"room_size": 8, "num_dists": 2},
    )

    register(
        id="BabyAI-GoToLocalS8N3-v0",
        entry_point="minigrid.envs.babyai:GoToLocal",
        kwargs={"room_size": 8, "num_dists": 3},
    )

    register(
        id="BabyAI-GoToLocalS8N4-v0",
        entry_point="minigrid.envs.babyai:GoToLocal",
        kwargs={"room_size": 8, "num_dists": 4},
    )

    register(
        id="BabyAI-GoToLocalS8N5-v0",
        entry_point="minigrid.envs.babyai:GoToLocal",
        kwargs={"room_size": 8, "num_dists": 5},
    )

    register(
        id="BabyAI-GoToLocalS8N6-v0",
        entry_point="minigrid.envs.babyai:GoToLocal",
        kwargs={"room_size": 8, "num_dists": 6},
    )

    register(
        id="BabyAI-GoToLocalS8N7-v0",
        entry_point="minigrid.envs.babyai:GoToLocal",
        kwargs={"room_size": 8, "num_dists": 7},
    )

    register(
        id="BabyAI-GoTo-v0",
        entry_point="minigrid.envs.babyai:GoTo",
    )

    register(
        "BabyAI-GoToOpen-v0",
        entry_point="minigrid.envs.babyai:GoTo",
        kwargs={"doors_open": True},
    )

    register(
        id="BabyAI-GoToObjMaze-v0",
        entry_point="minigrid.envs.babyai:GoTo",
        kwargs={"num_dists": 1, "doors_open": False},
    )

    register(
        id="BabyAI-GoToObjMazeOpen-v0",
        entry_point="minigrid.envs.babyai:GoTo",
        kwargs={"num_dists": 1, "doors_open": True},
    )

    register(
        id="BabyAI-GoToObjMazeS4R2-v0",
        entry_point="minigrid.envs.babyai:GoTo",
        kwargs={"num_dists": 1, "room_size": 4, "num_rows": 2, "num_cols": 2},
    )

    register(
        id="BabyAI-GoToObjMazeS4-v0",
        entry_point="minigrid.envs.babyai:GoTo",
        kwargs={"num_dists": 1, "room_size": 4},
    )

    register(
        id="BabyAI-GoToObjMazeS5-v0",
        entry_point="minigrid.envs.babyai:GoTo",
        kwargs={"num_dists": 1, "room_size": 5},
    )

    register(
        id="BabyAI-GoToObjMazeS6-v0",
        entry_point="minigrid.envs.babyai:GoTo",
        kwargs={"num_dists": 1, "room_size": 6},
    )

    register(
        id="BabyAI-GoToObjMazeS7-v0",
        entry_point="minigrid.envs.babyai:GoTo",
        kwargs={"num_dists": 1, "room_size": 7},
    )

    register(
        id="BabyAI-GoToImpUnlock-v0",
        entry_point="minigrid.envs.babyai:GoToImpUnlock",
    )

    register(
        id="BabyAI-GoToSeq-v0",
        entry_point="minigrid.envs.babyai:GoToSeq",
    )

    register(
        id="BabyAI-GoToSeqS5R2-v0",
        entry_point="minigrid.envs.babyai:GoToSeq",
        kwargs={"room_size": 5, "num_rows": 2, "num_cols": 2, "num_dists": 4},
    )

    register(
        id="BabyAI-GoToRedBlueBall-v0",
        entry_point="minigrid.envs.babyai:GoToRedBlueBall",
    )

    register(
        id="BabyAI-GoToDoor-v0",
        entry_point="minigrid.envs.babyai:GoToDoor",
    )

    register(
        id="BabyAI-GoToObjDoor-v0",
        entry_point="minigrid.envs.babyai:GoToObjDoor",
    )

    # BabyAI - Language based levels - Open
    # ----------------------------------------

    register(
        id="BabyAI-Open-v0",
        entry_point="minigrid.envs.babyai:Open",
    )

    register(
        id="BabyAI-OpenRedDoor-v0",
        entry_point="minigrid.envs.babyai:OpenRedDoor",
    )

    register(
        id="BabyAI-OpenDoor-v0",
        entry_point="minigrid.envs.babyai:OpenDoor",
    )

    register(
        id="BabyAI-OpenDoorDebug-v0",
        entry_point="minigrid.envs.babyai:OpenDoor",
        kwargs={"debug": True, "select_by": None},
    )

    register(
        id="BabyAI-OpenDoorColor-v0",
        entry_point="minigrid.envs.babyai:OpenDoor",
        kwargs={"select_by": "color"},
    )

    register(
        id="BabyAI-OpenDoorLoc-v0",
        entry_point="minigrid.envs.babyai:OpenDoor",
        kwargs={"select_by": "loc"},
    )

    register(
        id="BabyAI-OpenTwoDoors-v0",
        entry_point="minigrid.envs.babyai:OpenTwoDoors",
    )

    register(
        id="BabyAI-OpenRedBlueDoors-v0",
        entry_point="minigrid.envs.babyai:OpenTwoDoors",
        kwargs={"first_color": "red", "second_color": "blue"},
    )

    register(
        id="BabyAI-OpenRedBlueDoorsDebug-v0",
        entry_point="minigrid.envs.babyai:OpenTwoDoors",
        kwargs={
            "first_color": "red",
            "second_color": "blue",
            "strict": True,
        },
    )

    register(
        id="BabyAI-OpenDoorsOrderN2-v0",
        entry_point="minigrid.envs.babyai:OpenDoorsOrder",
        kwargs={"num_doors": 2},
    )

    register(
        id="BabyAI-OpenDoorsOrderN4-v0",
        entry_point="minigrid.envs.babyai:OpenDoorsOrder",
        kwargs={"num_doors": 4},
    )

    register(
        id="BabyAI-OpenDoorsOrderN2Debug-v0",
        entry_point="minigrid.envs.babyai:OpenDoorsOrder",
        kwargs={"debug": True, "num_doors": 2},
    )

    register(
        id="BabyAI-OpenDoorsOrderN4Debug-v0",
        entry_point="minigrid.envs.babyai:OpenDoorsOrder",
        kwargs={"debug": True, "num_doors": 4},
    )

    # BabyAI - Language based levels - Pickup
    # ----------------------------------------

    register(
        id="BabyAI-Pickup-v0",
        entry_point="minigrid.envs.babyai:Pickup",
    )

    register(
        id="BabyAI-UnblockPickup-v0",
        entry_point="minigrid.envs.babyai:UnblockPickup",
    )

    register(
        id="BabyAI-PickupLoc-v0",
        entry_point="minigrid.envs.babyai:PickupLoc",
    )

    register(
        id="BabyAI-PickupDist-v0",
        entry_point="minigrid.envs.babyai:PickupDist",
    )

    register(
        id="BabyAI-PickupDistDebug-v0",
        entry_point="minigrid.envs.babyai:PickupDist",
        kwargs={"debug": True},
    )

    register(
        id="BabyAI-PickupAbove-v0",
        entry_point="minigrid.envs.babyai:PickupAbove",
    )

    # BabyAI - Language based levels - PutNext
    # ----------------------------------------

    register(
        id="BabyAI-PutNextLocal-v0",
        entry_point="minigrid.envs.babyai:PutNextLocal",
    )

    register(
        id="BabyAI-PutNextLocalS5N3-v0",
        entry_point="minigrid.envs.babyai:PutNextLocal",
        kwargs={"room_size": 5, "num_objs": 3},
    )

    register(
        id="BabyAI-PutNextLocalS6N4-v0",
        entry_point="minigrid.envs.babyai:PutNextLocal",
        kwargs={"room_size": 6, "num_objs": 4},
    )

    register(
        id="BabyAI-PutNextS4N1-v0",
        entry_point="minigrid.envs.babyai:PutNext",
        kwargs={"room_size": 4, "objs_per_room": 1},
    )

    register(
        id="BabyAI-PutNextS5N2-v0",
        entry_point="minigrid.envs.babyai:PutNext",
        kwargs={"room_size": 5, "objs_per_room": 2},
    )

    register(
        id="BabyAI-PutNextS5N1-v0",
        entry_point="minigrid.envs.babyai:PutNext",
        kwargs={"room_size": 5, "objs_per_room": 1},
    )

    register(
        id="BabyAI-PutNextS6N3-v0",
        entry_point="minigrid.envs.babyai:PutNext",
        kwargs={"room_size": 6, "objs_per_room": 3},
    )

    register(
        id="BabyAI-PutNextS7N4-v0",
        entry_point="minigrid.envs.babyai:PutNext",
        kwargs={"room_size": 7, "objs_per_room": 4},
    )

    register(
        id="BabyAI-PutNextS5N2Carrying-v0",
        entry_point="minigrid.envs.babyai:PutNext",
        kwargs={"room_size": 5, "objs_per_room": 2, "start_carrying": True},
    )

    register(
        id="BabyAI-PutNextS6N3Carrying-v0",
        entry_point="minigrid.envs.babyai:PutNext",
        kwargs={"room_size": 6, "objs_per_room": 3, "start_carrying": True},
    )

    register(
        id="BabyAI-PutNextS7N4Carrying-v0",
        entry_point="minigrid.envs.babyai:PutNext",
        kwargs={"room_size": 7, "objs_per_room": 4, "start_carrying": True},
    )

    # BabyAI - Language based levels - Unlock
    # ----------------------------------------

    register(
        id="BabyAI-Unlock-v0",
        entry_point="minigrid.envs.babyai:Unlock",
    )

    register(
        id="BabyAI-UnlockLocal-v0",
        entry_point="minigrid.envs.babyai:UnlockLocal",
    )

    register(
        id="BabyAI-UnlockLocalDist-v0",
        entry_point="minigrid.envs.babyai:UnlockLocal",
        kwargs={"distractors": True},
    )

    register(
        id="BabyAI-KeyInBox-v0",
        entry_point="minigrid.envs.babyai:KeyInBox",
    )

    register(
        id="BabyAI-UnlockPickup-v0",
        entry_point="minigrid.envs.babyai:UnlockPickup",
    )

    register(
        id="BabyAI-UnlockPickupDist-v0",
        entry_point="minigrid.envs.babyai:UnlockPickup",
        kwargs={"distractors": True},
    )

    register(
        id="BabyAI-BlockedUnlockPickup-v0",
        entry_point="minigrid.envs.babyai:BlockedUnlockPickup",
    )

    register(
        id="BabyAI-UnlockToUnlock-v0",
        entry_point="minigrid.envs.babyai:UnlockToUnlock",
    )

    # BabyAI - Language based levels - Other
    # ----------------------------------------

    register(
        id="BabyAI-ActionObjDoor-v0",
        entry_point="minigrid.envs.babyai:ActionObjDoor",
    )

    register(
        id="BabyAI-FindObjS5-v0",
        entry_point="minigrid.envs.babyai:FindObjS5",
    )

    register(
        id="BabyAI-FindObjS6-v0",
        entry_point="minigrid.envs.babyai:FindObjS5",
        kwargs={"room_size": 6},
    )

    register(
        id="BabyAI-FindObjS7-v0",
        entry_point="minigrid.envs.babyai:FindObjS5",
        kwargs={"room_size": 7},
    )

    register(
        id="BabyAI-KeyCorridor-v0",
        entry_point="minigrid.envs.babyai:KeyCorridor",
    )

    register(
        id="BabyAI-KeyCorridorS3R1-v0",
        entry_point="minigrid.envs.babyai:KeyCorridor",
        kwargs={"room_size": 3, "num_rows": 1},
    )

    register(
        id="BabyAI-KeyCorridorS3R2-v0",
        entry_point="minigrid.envs.babyai:KeyCorridor",
        kwargs={"room_size": 3, "num_rows": 2},
    )

    register(
        id="BabyAI-KeyCorridorS3R3-v0",
        entry_point="minigrid.envs.babyai:KeyCorridor",
        kwargs={"room_size": 3, "num_rows": 3},
    )

    register(
        id="BabyAI-KeyCorridorS4R3-v0",
        entry_point="minigrid.envs.babyai:KeyCorridor",
        kwargs={"room_size": 4, "num_rows": 3},
    )

    register(
        id="BabyAI-KeyCorridorS5R3-v0",
        entry_point="minigrid.envs.babyai:KeyCorridor",
        kwargs={"room_size": 5, "num_rows": 3},
    )

    register(
        id="BabyAI-KeyCorridorS6R3-v0",
        entry_point="minigrid.envs.babyai:KeyCorridor",
        kwargs={"room_size": 6, "num_rows": 3},
    )

    register(
        id="BabyAI-OneRoomS8-v0",
        entry_point="minigrid.envs.babyai:OneRoomS8",
    )

    register(
        id="BabyAI-OneRoomS12-v0",
        entry_point="minigrid.envs.babyai:OneRoomS8",
        kwargs={"room_size": 12},
    )

    register(
        id="BabyAI-OneRoomS16-v0",
        entry_point="minigrid.envs.babyai:OneRoomS8",
        kwargs={"room_size": 16},
    )

    register(
        id="BabyAI-OneRoomS20-v0",
        entry_point="minigrid.envs.babyai:OneRoomS8",
        kwargs={"room_size": 20},
    )

    register(
        id="BabyAI-MoveTwoAcrossS5N2-v0",
        entry_point="minigrid.envs.babyai:MoveTwoAcross",
        kwargs={"room_size": 5, "objs_per_room": 2},
    )

    register(
        id="BabyAI-MoveTwoAcrossS8N9-v0",
        entry_point="minigrid.envs.babyai:MoveTwoAcross",
        kwargs={"room_size": 8, "objs_per_room": 9},
    )

    # BabyAI - Language based levels - Synth
    # ----------------------------------------

    register(
        id="BabyAI-Synth-v0",
        entry_point="minigrid.envs.babyai:Synth",
    )

    register(
        id="BabyAI-SynthS5R2-v0",
        entry_point="minigrid.envs.babyai:Synth",
        kwargs={"room_size": 5, "num_rows": 2},
    )

    register(
        id="BabyAI-SynthLoc-v0",
        entry_point="minigrid.envs.babyai:SynthLoc",
    )

    register(
        id="BabyAI-SynthSeq-v0",
        entry_point="minigrid.envs.babyai:SynthSeq",
    )

    register(
        id="BabyAI-MiniBossLevel-v0",
        entry_point="minigrid.envs.babyai:MiniBossLevel",
    )

    register(
        id="BabyAI-BossLevel-v0",
        entry_point="minigrid.envs.babyai:BossLevel",
    )

    register(
        id="BabyAI-BossLevelNoUnlock-v0",
        entry_point="minigrid.envs.babyai:BossLevelNoUnlock",
    )

<<<<<<< HEAD
    # BabyAI - Language based levels - Level_MixedTrainLocal and Level_MixedTestLocal
    # ----------------------------------------

    register(
        id="BabyAI-MixedTrainLocal-v0",
        entry_point="minigrid.envs.babyai:Level_MixedTrainLocal",
    )

    register(
        id="BabyAI-MixedTestLocal-v0",
        entry_point="minigrid.envs.babyai:Level_MixedTestLocal",
    )
=======

register_minigrid_envs()

try:
    import sys

    from farama_notifications import notifications

    if "minigrid" in notifications and __version__ in notifications["minigrid"]:
        print(notifications["minigrid"][__version__], file=sys.stderr)
except Exception:  # nosec
    pass
>>>>>>> f9398ba9
<|MERGE_RESOLUTION|>--- conflicted
+++ resolved
@@ -1123,7 +1123,6 @@
         entry_point="minigrid.envs.babyai:BossLevelNoUnlock",
     )
 
-<<<<<<< HEAD
     # BabyAI - Language based levels - Level_MixedTrainLocal and Level_MixedTestLocal
     # ----------------------------------------
 
@@ -1136,7 +1135,7 @@
         id="BabyAI-MixedTestLocal-v0",
         entry_point="minigrid.envs.babyai:Level_MixedTestLocal",
     )
-=======
+
 
 register_minigrid_envs()
 
@@ -1148,5 +1147,4 @@
     if "minigrid" in notifications and __version__ in notifications["minigrid"]:
         print(notifications["minigrid"][__version__], file=sys.stderr)
 except Exception:  # nosec
-    pass
->>>>>>> f9398ba9
+    pass