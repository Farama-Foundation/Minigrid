--- conflicted
+++ resolved
@@ -63,7 +63,6 @@
             return
 
         key_to_action = {
-<<<<<<< HEAD
             "left": MiniGridEnv.Actions.left,
             "right": MiniGridEnv.Actions.right,
             "up": MiniGridEnv.Actions.forward,
@@ -73,15 +72,6 @@
             "tab": MiniGridEnv.Actions.pickup,
             "left shift": MiniGridEnv.Actions.drop,
             "enter": MiniGridEnv.Actions.done,
-=======
-            "left": Actions.left,
-            "right": Actions.right,
-            "up": Actions.forward,
-            " ": Actions.toggle,
-            "pageup": Actions.pickup,
-            "pagedown": Actions.drop,
-            "enter": Actions.done,
->>>>>>> 488b25db
         }
         if key in key_to_action.keys():
             action = key_to_action[key]
