--- conflicted
+++ resolved
@@ -265,13 +265,10 @@
 Registed configurations:
 - `MiniGrid-Unlock-v0`
 
-<<<<<<< HEAD
-=======
 <p align="center">
     <img src="figures/Unlock.png" width="200">
 </p>
 
->>>>>>> afb32770
 The agent has to open a locked door. This environment can be solved without
 relying on language.
 
@@ -280,13 +277,10 @@
 Registed configurations:
 - `MiniGrid-UnlockPickup-v0`
 
-<<<<<<< HEAD
-=======
 <p align="center">
     <img src="figures/UnlockPickup.png" width="250">
 </p>
 
->>>>>>> afb32770
 The agent has to pick up a box which is placed in another room, behind a
 locked door. This environment can be solved without relying on language.
 
@@ -318,8 +312,6 @@
 - `MiniGrid-ObstructedMaze-2Q-v0`
 - `MiniGrid-ObstructedMaze-Full-v0`
 
-<<<<<<< HEAD
-=======
 <p align="center">
   <img src="figures/ObstructedMaze-1Dl.png" width="250">
   <img src="figures/ObstructedMaze-1Dlh.png" width="250">
@@ -332,7 +324,10 @@
   <img src="figures/ObstructedMaze-4Q.png" width="250">
 </p>
 
->>>>>>> afb32770
+The agent has to pick up a box which is placed in a corner of a 3x3 maze.
+The doors are locked, the keys are hidden in boxes and doors are obstructed
+by balls. This environment can be solved without relying on language.
+
 The agent has to pick up a box which is placed in a corner of a 3x3 maze.
 The doors are locked, the keys are hidden in boxes and doors are obstructed
 by balls. This environment can be solved without relying on language.