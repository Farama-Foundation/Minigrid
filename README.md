--- conflicted
+++ resolved
@@ -11,11 +11,7 @@
 
 Requirements:
 - Python 3.7+
-<<<<<<< HEAD
-- OpenAI Gym
-=======
-- OpenAI Gym 0.25+
->>>>>>> 954fd1ff
+- OpenAI Gym 0.25
 - NumPy
 - Matplotlib (optional, only needed for display)
 
