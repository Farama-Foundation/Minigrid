import logging
from typing import Tuple, List

import numpy as np
import math

from gym_minigrid.agents import Lanes

from .PedAgent import PedAgent
from gym_minigrid.lib.LaneAction import LaneAction
from gym_minigrid.lib.Action import Action
from gym_minigrid.lib.ForwardAction import ForwardAction
from gym_minigrid.lib.Direction import Direction


class BlueAdlerPedAgent(PedAgent):

    def __init__(
        self, 
        id,
        position: Tuple[int, int], 
        direction: int, # TODO convert direction to enum,
        maxSpeed: float = 4,
        speed: float = 3,
        DML: bool = False, # TODO this is not a property of the agent.
        p_exchg: float = 0.0,
        pedVmax: int = 4
        ):
    
        super().__init__(
            id=id,
            position=position,
            direction=direction,
            maxSpeed=maxSpeed,
            speed=speed,
            DML=DML,
            p_exchg=p_exchg
        )

        self.pedVmax = pedVmax
        # self.speedFixed = True



    # [0] = x axis [1] = y-axis
    # 1 = down face
    # 3 = up face
    def parallel1(self, env): # TODO add type
        """_summary_

        Args:
            agents (_type_): _description_

        Returns:
            _type_: 0 to keep lane, 1 shiftLeft, 2 shiftRight
        """
        # self.speedFixed = False
        agents = env.agents
        #TODO Simulate lane change
        gaps = [None] * 3
        gaps[0] = self.computeGap(agents, Lanes.currentLane, env)
        if self.canShiftLeft == True:
            gaps[1] = self.computeGap(agents, Lanes.leftLane, env)
        else:
            gaps[1] = -1, -1, -1, -10 # as backup in case gaps of 0 mess up the code, -10 is on purpose to avoid conflict with DML checking
        if self.canShiftRight == True:
            gaps[2] = self.computeGap(agents, Lanes.rightLane, env)
        else:
            gaps[2] = -1, -1, -1, -10 # as backup in case gaps of 0 mess up the code, -10 is on purpose to avoid conflict with DML checking
        # logging.info(gaps)
        
        goodLanes = []
        # logging.info('gaps', gaps)
        # DML(Dynamic Multiple Lanes)
        if self.DML and gaps[0][3] is not None: # if agentOppIndex exists, then gapOpp <= 4, prevents default of gapOpp = 0 from messing up code
            gaps[0][0] = 0 # set gap = 0
            if gaps[1][1] == 0: # check if left lane gapSame == 0
                goodLanes.append(1)
            if gaps[2][1] == 0: # check if right lane gapSame == 0
                goodLanes.append(2)
        
        # rest of algo
        if self.DML == False or len(goodLanes) == 0:
            maxGap = 0
            for i in range(3):
                maxGap = max(maxGap, gaps[i][0])
            # logging.debug('maxgap', maxGap)
            for i in range(3):
                if maxGap == gaps[i][0]:
                    goodLanes.append(i)
        
        if len(goodLanes) == 1:
            lane = goodLanes[0]
        elif len(goodLanes) == 2:
            if goodLanes[0] == Lanes.currentLane:
                if np.random.random() > 0.2:
                    lane = goodLanes[0]
                else:
                    lane = goodLanes[1]
            else: #no current lane
                if np.random.random() > 0.5:
                    lane = goodLanes[0]
                else:
                    lane = goodLanes[1]
        else:
            prob = np.random.random()
            if prob > 0.2:
                lane = goodLanes[0]
            elif prob > 0.1:
                lane = goodLanes[1]
            else:
                lane = goodLanes[2]

        self.gap = gaps[lane][0]
        self.gapSame = gaps[lane][1]
        self.gapOpp = gaps[lane][2]
        self.closestOpp = gaps[lane][3]

        # logging.info(f"Parallel 1 gap: {self.gap}, gapSame: {self.gapSame}, gapOpp: {self.gapOpp}")

        # return lane
        
        return self.convertLaneDecisionToAction(lane)

    def convertLaneDecisionToAction(self, laneDecision: int) -> LaneAction:
        if laneDecision == 0:
            return None
        if laneDecision == 1:
            return Action(self, LaneAction.LEFT)
        if laneDecision == 2:
            return Action(self, LaneAction.RIGHT)

    def parallel2(self, env): # TODO add type
        # if self.speedFixed == True:
        #     return Action(self, ForwardAction.KEEP)

        agents = env.agents
        self.speed = self.gap
<<<<<<< HEAD
        # self.speedFixed = True
        if self.gap <= 1 and self.gap == self.gapOpp: # self.gap may have to be 0 instead of 0 or 1
=======
        # if self.gap <= 1 and self.gap == self.gapOpp: # self.gap may have to be 0 instead of 0 or 1
        if self.gap < self.pedVmax and self.gap == self.gapOpp: # self.gap may have to be 0 instead of 0 or 1
        # if self.gap == self.gapOpp: # self.gap may have to be 0 instead of 0 or 1
>>>>>>> 9ed83c7e
            if np.random.random() < self.p_exchg:
                self.speed = self.gap + 1
                self.closestOpp.speed = self.gap + 1 # TODO can one agent update another?
                # just testing out
                # print("here")
                # self.speed = abs(self.position[0] - self.closestOpp.position[0])
                # self.closestOpp.speed = self.speed
                
            else:
                self.speed = 0
                self.closestOpp.speed = 0
            self.closestOpp.speedFixed = True

        logging.info(f"gap: {self.gap}, speed: {self.speed}, gapOpp: {self.gapOpp}")
        
        return Action(self, ForwardAction.KEEP)
        

    def computeGap(self, agents, lane, env=None) -> Tuple[int, int, int, PedAgent]:
        """
        Compute the gap (basically the possible speed ) according to the paper
        """

        laneOffset = 0
        if lane == Lanes.leftLane:
            laneOffset = -1
        elif lane == Lanes.rightLane:
            laneOffset = 1

        sameAgents, oppositeAgents = self.getSameAndOppositeAgents(agents, laneOffset=laneOffset)
       
        gap_same = self.computeSameGap(sameAgents)

        gap_opposite, closestOpp = self.computeOppGapAndAgent(oppositeAgents)


        # if gap > maxSpeed, we only use maxSpeed since we pick lanes in parallel1 with gap size
        # Anything > maxSpeed is irrelevant because it doesn't affect agent movement
        # doesn't affect parallel2 because maxSpeed >= 2 and parallel2 checks for == 0 or <= 1
        gap = min(self.maxSpeed, min(gap_same, gap_opposite))
        # print(f"self position: {self.position}")
        # print(f"computeGap gap: {gap}, gap_opposite: {gap_opposite}, gap_same: {gap_same}")
        return gap, gap_same, gap_opposite, closestOpp
        
    def getSameAndOppositeAgents(self, agents: List[PedAgent], laneOffset=0) -> Tuple[List[PedAgent], List[PedAgent]]:

        # TODO handle all the corner cases
        opps = []
        sames = []
        for agent2 in agents:

            if agent2 == self:
                continue

            if self.inTheRelevantLane(agent2, laneOffset=laneOffset):
                if self.isFollowing(agent2):
                    sames.append(agent2)
                elif self.isFacing(agent2):
                    opps.append(agent2)

        return sames, opps

    def isFollowing(self, other:PedAgent) -> bool:
        if self.direction != other.direction:
            return False
        return self.isBehind(other)

    def isFacing(self, other: PedAgent) -> bool:
        if self.direction == other.direction:
            return False
        return self.isBehind(other)

    def isBehind(self, other:PedAgent) -> bool:

        if self.direction == Direction.LR and self.position[0] > other.position[0]:
            return False
        if self.direction == Direction.RL and self.position[0] < other.position[0]:
            return False
        return True

    
    def inTheRelevantLane(self, agent2: PedAgent, laneOffset=0) -> bool:
        return (self.position[1] + laneOffset) == agent2.position[1]

    def distanceTo(self, other:PedAgent) -> int:
        return abs(self.position[0] - other.position[0])
    
    def cellsBetween(self, other: PedAgent) -> int:
        return self.distanceTo(other) - 1

    def computeSameGap(self, sameAgents: List[PedAgent]) -> int:
        gap_same = 2 * self.pedVmax
        for agent2 in sameAgents:
            gap = self.cellsBetween(agent2) # number of cells between?
            if gap < 0:
                print(f"gap: {gap}, {self.position}, {agent2.position}")
            assert gap >= 0
            # print("gap: ", gap)

            if gap >= 0 and gap <= 2 * self.pedVmax: # gap must not be negative and less than 8
                gap_same = min(gap_same, gap)

        return gap_same

    def computeOppGapAndAgent(self, opps: List[PedAgent]) -> Tuple[int, PedAgent]:
        """
        Warning, does not check if opps have same direction agents
        returns 1 if the cell between is 1. 
        """
        closestOpp = None
        gap_opposite = self.pedVmax * 2

        for i, agent2 in enumerate(opps):
            
            # gap = self.distanceTo(agent2)
            gap = self.cellsBetween(agent2)
            if gap < 0:
                print(f"gap: {gap}, {self.position}, {agent2.position}")
            assert gap >= 0

            gap_agent2 = math.ceil(gap / 2)

            # print("cells between", gap)
            # print("gap_agent2", gap_agent2)

            if gap_agent2 <= gap_opposite:
                closestOpp = agent2
                gap_opposite = gap_agent2

            # if gap >= 0 and gap <= 2 * self.pedVmax: # gap must not be negative and less than 4
            #     if min(gap_opposite, gap // 2) == gap // 2:
            #         closestOpp = agent2
            #     gap_opposite = min(gap_opposite, gap // 2)
        
        return gap_opposite, closestOpp

<|MERGE_RESOLUTION|>--- conflicted
+++ resolved
@@ -136,14 +136,9 @@
 
         agents = env.agents
         self.speed = self.gap
-<<<<<<< HEAD
-        # self.speedFixed = True
-        if self.gap <= 1 and self.gap == self.gapOpp: # self.gap may have to be 0 instead of 0 or 1
-=======
         # if self.gap <= 1 and self.gap == self.gapOpp: # self.gap may have to be 0 instead of 0 or 1
         if self.gap < self.pedVmax and self.gap == self.gapOpp: # self.gap may have to be 0 instead of 0 or 1
         # if self.gap == self.gapOpp: # self.gap may have to be 0 instead of 0 or 1
->>>>>>> 9ed83c7e
             if np.random.random() < self.p_exchg:
                 self.speed = self.gap + 1
                 self.closestOpp.speed = self.gap + 1 # TODO can one agent update another?
