from gym_minigrid.agents.Agent import Agent
from gym_minigrid.agents import Lanes
import numpy as np

class PedAgent(Agent):
    # [0] = x axis [1] = y-axis
    # 1 = down face
    # 3 = up face
    def parallel1(self, agents):
        #TODO Simulate lane change
<<<<<<< HEAD
        gaps = np.zeros((3, 3)).astype(int)
=======
        gaps = np.zeros((3, 4)).astype(int)
>>>>>>> 21fc7b09
        gaps[0] = self.computeGap(agents, Lanes.currentLane)
        if self.canShiftLeft == True:
            gaps[1] = self.computeGap(agents, Lanes.leftLane)
        if self.canShiftRight == True:
            gaps[2] = self.computeGap(agents, Lanes.rightLane)
        
        print('gaps', gaps)
        # confused about DML(Dynamic Multiple Lanes)
        maxGap = 0
        for i in range(3):
            maxGap = max(maxGap, gaps[i][0])
        print('maxgap', maxGap)
        goodLanes = []
        for i in range(3):
            if maxGap == gaps[i][0]:
                goodLanes.append(i)
        
        if len(goodLanes) == 1:
            lane = goodLanes[0]
        elif len(goodLanes) == 2:
            if goodLanes[0] == Lanes.currentLane:
                if np.random.random() > 0.2:
                    lane = goodLanes[0]
                else:
                    lane = goodLanes[1]
            else: #no current lane
                if np.random.random() > 0.5:
                    lane = goodLanes[0]
                else:
                    lane = goodLanes[1]
        else:
            prob = np.random.random()
            if prob > 0.2:
                lane = goodLanes[0]
            elif prob > 0.1:
                lane = goodLanes[1]
            else:
                lane = goodLanes[2]

<<<<<<< HEAD
        self.speed = gaps[lane][0]
        self.gapSame = gaps[lane][1]
        self.gapOpp = gaps[lane][2]

        return lane
        pass
        

    def parallel2(agents):
        #TODO What lane allows agent to move using max speed
=======
        self.gap = gaps[lane][0]
        self.gapSame = gaps[lane][1]
        self.gapOpp = gaps[lane][2]
        self.agentOppIndex = gaps[lane][3]

        return lane
        pass

    def parallel2(self, agents):
        self.speed = self.gap
        if self.gapOpp == 0 and self.gap == self.gapOpp: # or <= 1 if using possibly wrong algorithm in paper
            if np.random.random() < self.p_exchg:
                self.speed = self.gap + 1
                agents[self.agentOppIndex].speed = self.gap + 1
>>>>>>> 21fc7b09
        pass

    def computeGap(self, agents, lane):
        """
        Compute the gap (basically the possible speed ) according to the paper
        """
        # first sameGap
        postionX = self.position[0]
        postionY = self.position[1]
        gap_opposite = 4
        gap_same = 8
        if lane == Lanes.leftLane:
            postionY -= 1
        elif lane == Lanes.rightLane:
            postionY += 1
        for agent2 in agents:
            #sameGap, so direction must be same and they must be in same lane
            if self.direction != agent2.direction or postionY != agent2.position[1]: 
                continue
            if self.direction == 2: #looking up
                gap = postionX - agent2.position[0]
<<<<<<< HEAD
                if gap > 0 and gap <= 8: # gap must not be negative and less than 8
                    gap_same = min(gap_same, gap)
            elif self.direction == 0: #looking down
                gap = agent2.position[0] - postionY
                if gap > 0 and gap <= 8: # gap must not be negative and less than 8
                    gap_same = min(gap_same, gap)

                    

        # now oppGap
        for agent2 in agents:
=======
            elif self.direction == 0: #looking down
                gap = agent2.position[0] - postionY

            if gap > 0 and gap <= 8: # gap must not be negative and less than 8
                gap_same = min(gap_same, gap)

        # now oppGap
        agentOppIndex = -1
        for i, agent2 in enumerate(agents):
>>>>>>> 21fc7b09
            #oppGap, so direction must be different and they must be in same lane
            if self.direction == agent2.direction or postionY != agent2.position[1]: 
                continue
            if self.direction == 2: #looking up
                gap = postionY - agent2.position[0]
<<<<<<< HEAD
                if gap > 0 and gap <= 8: # gap must not be negative and less than 4
                    gap_opposite = min(gap_opposite, gap/2)
            elif self.direction == 0: #looking down
                gap = agent2.position[0] - postionY
                if gap > 0 and gap <= 8: # gap must not be negative and less than 4
                    gap_opposite = min(gap_opposite, gap/2)

        gap = min(self.initSpeed, min(gap_same, gap_opposite))
        return gap, gap_same, gap_opposite
=======
            elif self.direction == 0: #looking down
                gap = agent2.position[0] - postionY
            
            if gap > 0 and gap <= 8: # gap must not be negative and less than 4
                if min(gap_opposite, gap/2) == gap/2:
                    agentOppIndex = i
                gap_opposite = min(gap_opposite, gap/2)

        # if gap > maxSpeed, we only use maxSpeed since we pick lanes in parallel1 with gap size
        # Anything > maxSpeed is irrelevant because it doesn't affect agent movement
        # doesn't affect parallel2 because maxSpeed >= 2 and parallel2 checks for == 0 or <= 1
        gap = min(self.maxSpeed, min(gap_same, gap_opposite))
        return gap, gap_same, gap_opposite, agentOppIndex
>>>>>>> 21fc7b09
        

   

from enum import IntEnum

class Lanes(IntEnum):
    currentLane = 0
    leftLane = 1
    rightLane = 2<|MERGE_RESOLUTION|>--- conflicted
+++ resolved
@@ -8,11 +8,7 @@
     # 3 = up face
     def parallel1(self, agents):
         #TODO Simulate lane change
-<<<<<<< HEAD
-        gaps = np.zeros((3, 3)).astype(int)
-=======
         gaps = np.zeros((3, 4)).astype(int)
->>>>>>> 21fc7b09
         gaps[0] = self.computeGap(agents, Lanes.currentLane)
         if self.canShiftLeft == True:
             gaps[1] = self.computeGap(agents, Lanes.leftLane)
@@ -52,18 +48,6 @@
             else:
                 lane = goodLanes[2]
 
-<<<<<<< HEAD
-        self.speed = gaps[lane][0]
-        self.gapSame = gaps[lane][1]
-        self.gapOpp = gaps[lane][2]
-
-        return lane
-        pass
-        
-
-    def parallel2(agents):
-        #TODO What lane allows agent to move using max speed
-=======
         self.gap = gaps[lane][0]
         self.gapSame = gaps[lane][1]
         self.gapOpp = gaps[lane][2]
@@ -78,7 +62,6 @@
             if np.random.random() < self.p_exchg:
                 self.speed = self.gap + 1
                 agents[self.agentOppIndex].speed = self.gap + 1
->>>>>>> 21fc7b09
         pass
 
     def computeGap(self, agents, lane):
@@ -100,19 +83,6 @@
                 continue
             if self.direction == 2: #looking up
                 gap = postionX - agent2.position[0]
-<<<<<<< HEAD
-                if gap > 0 and gap <= 8: # gap must not be negative and less than 8
-                    gap_same = min(gap_same, gap)
-            elif self.direction == 0: #looking down
-                gap = agent2.position[0] - postionY
-                if gap > 0 and gap <= 8: # gap must not be negative and less than 8
-                    gap_same = min(gap_same, gap)
-
-                    
-
-        # now oppGap
-        for agent2 in agents:
-=======
             elif self.direction == 0: #looking down
                 gap = agent2.position[0] - postionY
 
@@ -122,23 +92,11 @@
         # now oppGap
         agentOppIndex = -1
         for i, agent2 in enumerate(agents):
->>>>>>> 21fc7b09
             #oppGap, so direction must be different and they must be in same lane
             if self.direction == agent2.direction or postionY != agent2.position[1]: 
                 continue
             if self.direction == 2: #looking up
                 gap = postionY - agent2.position[0]
-<<<<<<< HEAD
-                if gap > 0 and gap <= 8: # gap must not be negative and less than 4
-                    gap_opposite = min(gap_opposite, gap/2)
-            elif self.direction == 0: #looking down
-                gap = agent2.position[0] - postionY
-                if gap > 0 and gap <= 8: # gap must not be negative and less than 4
-                    gap_opposite = min(gap_opposite, gap/2)
-
-        gap = min(self.initSpeed, min(gap_same, gap_opposite))
-        return gap, gap_same, gap_opposite
-=======
             elif self.direction == 0: #looking down
                 gap = agent2.position[0] - postionY
             
@@ -152,7 +110,6 @@
         # doesn't affect parallel2 because maxSpeed >= 2 and parallel2 checks for == 0 or <= 1
         gap = min(self.maxSpeed, min(gap_same, gap_opposite))
         return gap, gap_same, gap_opposite, agentOppIndex
->>>>>>> 21fc7b09
         
 
    
