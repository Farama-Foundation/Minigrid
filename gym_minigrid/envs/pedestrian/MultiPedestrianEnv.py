from typing import List
from gym_minigrid.minigrid import *
from gym_minigrid.register import register
from gym_minigrid.agents import Agent, PedActions, PedAgent
from gym_minigrid.envs.pedestrian.PedGrid import PedGrid

class MultiPedestrianEnv(MiniGridEnv):
    def __init__(
        self,
        agents: List[Agent]=None,
        width=8,
        height=8,
    ):
        if agents is None:
            self.agents = []
        else:
            self.agents = agents

        super().__init__(
            width=width,
            height=height,
            max_steps=1000, #4*width*height,
            # Set this to True for maximum speed
            see_through_walls=True
        )
    pass

    #region agent management
    def addAgents(self, agents: List[Agent]):
        self.agents.extend(agents)
            
    def addAgent(self, agent: Agent):
        self.agents.append(agent)
        
    def getNumAgents(self):
        return len(self.agents)

    def resetAgents(self):
        for agent in self.agents:
            agent.reset()

    def getDensity(self):
        cells = (self.width - 1) * (self.height - 1)
        agents = len(self.agents)
        return agents/cells

    def forwardAgent(self, agent: Agent):
        # TODO DONE
        
        # Get the position in front of the agent
        assert agent.direction >= 0 and agent.direction < 4
        fwd_pos = agent.position + agent.speed * DIR_TO_VEC[agent.direction]
        if fwd_pos[0] < 0 or fwd_pos[0] >= self.width:
            self.agents.remove(agent)
            return
        # Terry - implemented speed ^ by multiplying speed with direction unit vector

        # Get the contents of the cell in front of the agent
        fwd_cell = self.grid.get(*fwd_pos)

        # Move forward if no overlap
        if fwd_cell == None or fwd_cell.can_overlap():
                agent.position = fwd_pos
        # Terry - Once we get validateAgentPositions working, we won't need to check
        pass

    # Terry - move left and right functions are below
    def shiftLeft(self, agent: Agent):
        assert agent.direction >= 0 and agent.direction < 4
        #Terry - uses the direction to left of agent to find vector to move left
        # left_dir = agent.direction - 1
        # if left_dir < 0:
        #     left_dir += 4
        # left_pos = agent.position + DIR_TO_VEC[left_dir]

        # agent.position[0] = left_pos
        agent.position = (agent.position[0], agent.position[1] - 1)

    def shiftRight(self, agent: Agent):
        # assert agent.direction >= 0 and agent.direction < 4
        # #Terry - uses the direction to left of agent to find vector to move left
        # right_dir = (agent.direction + 1) % 4
        # right_pos = agent.position + DIR_TO_VEC[right_dir]
        
        # agent.position = right_pos
        agent.position = (agent.position[0], agent.position[1] + 1)
        
    #endregion

    #region sidewalk

    def genSidewalks(self):

        # TODO turn this into 2 side walks. DONE

        # Terry - added goals to the left side
        # not sure if we are making the sidewalks go horizontally or vertically
        for i in range(1, self.height-1):
            self.put_obj(Goal(), 1, i)
            self.put_obj(Goal(), self.width - 2, i)
        pass

    #endregion

    #region gym env overrides

    def validateAgentPositions(self):
        # TODO iterate over our agents and make sure that they can be placed there
        
        # # Check that the agent doesn't overlap with an object
        # start_cell = self.grid.get(*self.agent_pos)
        # assert start_cell is None or start_cell.can_overlap()
        pass


    def reset(self):
        
        # Generate a new random grid at the start of each episode
        # To keep the same grid for each episode, call env.seed() with
        # the same seed before calling env.reset()
        self._gen_grid(self.width, self.height)

        self.resetAgents()
        self.validateAgentPositions()

        # Item picked up, being carried, initially nothing
        self.carrying = None

        # Step count since episode start
        self.step_count = 0

        # Return first observation
        obs = self.gen_obs()
        return obs



    def _gen_grid(self, width, height):

        # Create an empty grid
        self.grid = PedGrid(width, height)

        # Generate the surrounding walls
        self.grid.wall_rect(0, 0, width, height)

        self.genSidewalks()
        self.mission = "switch sidewalks"


    def render(self, mode='human', close=False, highlight=True, tile_size=TILE_PIXELS):
        """
        Render the whole-grid human view
        """

        if close:
            if self.window:
                self.window.close()
            return

        if mode == 'human' and not self.window:
            import gym_minigrid.window
            self.window = gym_minigrid.window.Window('gym_minigrid')
            self.window.show(block=False)

        img = self.grid.render(
            tile_size,
            self.agents,
            self.agent_pos,
            self.agent_dir,
            highlight_mask=None
            # highlight_mask=highlight_mask if highlight else None
        )

        if mode == 'human':
            self.window.set_caption(self.mission)
            self.window.show_img(img)

        return img

    def eliminateConflict(self):
        for agent in self.agents:
            if agent.position[1] == 1:
                agent.canShiftLeft = False
            if agent.position[1] == self.height - 2:
                agent.canShiftRight = False
        for agent1 in self.agents:
            for agent2 in self.agents:
                if agent1 == agent2 or agent1.position[0] != agent2.position[0]:
                    continue

                if (agent1.position[1] - agent2.position[1]) == 1:
                    # they are adjacent
                    agent1.canShiftLeft = False
                    agent2.canShiftRight = False
                elif (agent1.position[1] - agent2.position[1]) == 2 and agent1.canShiftLeft == True and agent2.canShiftRight == True:  
                    # they have one cell between them
                    if np.random.random() > 0.5:
                        agent1.canShiftLeft = False 
                    else: 
                        agent2.canShiftRight = False

        # for agent in self.agents:
        #     if agent.position[0] < 1 or agent.position[0] == self.width - 1:
        #         self.agents.remove(agent)
        #         print('removed')

    # One step after parallel1 and parallel2
    # Save plans from parallel1 and parallel2 before actually executing it

    def step(self, action=None):
        self.step_count += 1

        reward = 0
        done = False

        # TODO:
        # 1. get the agent
        # 2. decide what type of action (move forward, change lane (moveLeft or moveRight), do nothing)
        # 3. call the method that takes the action
        self.eliminateConflict()
        LaneActions = []
<<<<<<< HEAD
        for agent in self.agents:
            lane = agent.parallel1(self.agents)
            print(lane, agent.speed, agent.gapSame, agent.gapOpp)
            LaneActions.append(lane)
        
        for i, laneAction in enumerate(LaneActions):
            if laneAction == 1:
                self.shiftLeft(self.agents[i])
            elif laneAction == 2:
                self.shiftRight(self.agents[i])
                
        print('done')
=======
        for agent in self.agents:
            lane = agent.parallel1(self.agents)
            print(lane, agent.speed, agent.gapSame, agent.gapOpp)
            LaneActions.append(lane)
        
        for i, laneAction in enumerate(LaneActions):
            if laneAction == 1:
                self.shiftLeft(self.agents[i])
            elif laneAction == 2:
                self.shiftRight(self.agents[i])
                
        print('done')

        for agent in self.agents:
            agent.parallel2(self.agents)
>>>>>>> 21fc7b09

        for agent in self.agents:
            self.forwardAgent(agent)
            agent.canShiftLeft = True
            agent.canShiftRight = True
        # actions = []
        # for agent in self.agents:
        #     action = agent.getAction()
        #     actions.append(action)

<<<<<<< HEAD
=======
        #TODO remove this grid later, we aren't using it
>>>>>>> 21fc7b09
        newAgentsGrid = np.zeros((self.width, self.height))
        # Terry - create the new agentsGrid here before actually testing the actions
        # We simulate the new positions here to check for an overlap of agents
        # Change value at agent positions to 1 as we iterate over all the agents
        # Check if value equals 1 before setting the value to check if there
        # is already an agent there
        # If yes, then we can't have the agent take that action because there would
        # be 2 agents in the same position
        # After simulating the new agents grid and there isn't any problems
        # with all the actions, then set self.agentsGrid = newAgentsGrid
        # to update the existing grid and proceed to taking the actions below
<<<<<<< HEAD
        
        
        # index = 0
        # for agent in self.agents:

        #     if actions[index] == PedActions.forward:
        #         self.forwardAgent(agent)
        #     elif actions[index] == PedActions.shiftLeft:
        #         self.shiftLeft(agent)
        #     elif actions[index] == PedActions.shiftRight:
        #         self.shiftRight(agent)
        #     else:
        #         assert False, f"unknown action {action}"

=======
        
        
        # index = 0
        # for agent in self.agents:

        #     if actions[index] == PedActions.forward:
        #         self.forwardAgent(agent)
        #     elif actions[index] == PedActions.shiftLeft:
        #         self.shiftLeft(agent)
        #     elif actions[index] == PedActions.shiftRight:
        #         self.shiftRight(agent)
        #     else:
        #         assert False, f"unknown action {action}"

>>>>>>> 21fc7b09
        #     index += 1

        if self.step_count >= self.max_steps:
            done = True

        obs = self.gen_obs()
        
        return obs, reward, done, {}



    def gen_obs(self):
        """
        Generate the agent's view (partially observable, low-resolution encoding)
        """
        # TODO
        # 1. There is no observation
        obs = {
        }

        return obs

    #endregion

    

class MultiPedestrianEnv20x80(MultiPedestrianEnv):
    def __init__(self):
        width = 100
        height = 60
        super().__init__(
            width=width,
            height=height,
            agents=None
        )

register(
    id='MultiPedestrian-Empty-20x80-v0',
    entry_point='gym_minigrid.envs.pedestrian.MultiPedestrianEnv:MultiPedestrianEnv20x80'
)<|MERGE_RESOLUTION|>--- conflicted
+++ resolved
@@ -219,7 +219,6 @@
         # 3. call the method that takes the action
         self.eliminateConflict()
         LaneActions = []
-<<<<<<< HEAD
         for agent in self.agents:
             lane = agent.parallel1(self.agents)
             print(lane, agent.speed, agent.gapSame, agent.gapOpp)
@@ -232,23 +231,9 @@
                 self.shiftRight(self.agents[i])
                 
         print('done')
-=======
-        for agent in self.agents:
-            lane = agent.parallel1(self.agents)
-            print(lane, agent.speed, agent.gapSame, agent.gapOpp)
-            LaneActions.append(lane)
-        
-        for i, laneAction in enumerate(LaneActions):
-            if laneAction == 1:
-                self.shiftLeft(self.agents[i])
-            elif laneAction == 2:
-                self.shiftRight(self.agents[i])
-                
-        print('done')
 
         for agent in self.agents:
             agent.parallel2(self.agents)
->>>>>>> 21fc7b09
 
         for agent in self.agents:
             self.forwardAgent(agent)
@@ -259,10 +244,7 @@
         #     action = agent.getAction()
         #     actions.append(action)
 
-<<<<<<< HEAD
-=======
         #TODO remove this grid later, we aren't using it
->>>>>>> 21fc7b09
         newAgentsGrid = np.zeros((self.width, self.height))
         # Terry - create the new agentsGrid here before actually testing the actions
         # We simulate the new positions here to check for an overlap of agents
@@ -274,7 +256,6 @@
         # After simulating the new agents grid and there isn't any problems
         # with all the actions, then set self.agentsGrid = newAgentsGrid
         # to update the existing grid and proceed to taking the actions below
-<<<<<<< HEAD
         
         
         # index = 0
@@ -289,22 +270,6 @@
         #     else:
         #         assert False, f"unknown action {action}"
 
-=======
-        
-        
-        # index = 0
-        # for agent in self.agents:
-
-        #     if actions[index] == PedActions.forward:
-        #         self.forwardAgent(agent)
-        #     elif actions[index] == PedActions.shiftLeft:
-        #         self.shiftLeft(agent)
-        #     elif actions[index] == PedActions.shiftRight:
-        #         self.shiftRight(agent)
-        #     else:
-        #         assert False, f"unknown action {action}"
-
->>>>>>> 21fc7b09
         #     index += 1
 
         if self.step_count >= self.max_steps:
