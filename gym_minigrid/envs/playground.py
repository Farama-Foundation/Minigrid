from gym_minigrid.minigrid import (
    COLOR_NAMES,
    Ball,
    Box,
    Door,
    Grid,
    Key,
    MiniGridEnv,
    MissionSpace,
)


class PlaygroundEnv(MiniGridEnv):
    """
    Environment with multiple rooms and random objects.
    This environment has no specific goals or rewards.
    """

    def __init__(self, **kwargs):
        mission_space = MissionSpace(mission_func=lambda: "")
        self.size = 19
        super().__init__(
            mission_space=mission_space,
            width=self.size,
            height=self.size,
            max_steps=100,
            **kwargs
        )

    def _gen_grid(self, width, height):
        # Create the grid
        self.grid = Grid(width, height)

        # Generate the surrounding walls
        self.grid.horz_wall(0, 0)
        self.grid.horz_wall(0, height - 1)
        self.grid.vert_wall(0, 0)
        self.grid.vert_wall(width - 1, 0)

        roomW = width // 3
        roomH = height // 3

        # For each row of rooms
        for j in range(0, 3):

            # For each column
            for i in range(0, 3):
                xL = i * roomW
                yT = j * roomH
                xR = xL + roomW
                yB = yT + roomH

                # Bottom wall and door
                if i + 1 < 3:
                    self.grid.vert_wall(xR, yT, roomH)
                    pos = (xR, self._rand_int(yT + 1, yB - 1))
                    color = self._rand_elem(COLOR_NAMES)
                    self.grid.set(*pos, Door(color))

                # Bottom wall and door
                if j + 1 < 3:
                    self.grid.horz_wall(xL, yB, roomW)
                    pos = (self._rand_int(xL + 1, xR - 1), yB)
                    color = self._rand_elem(COLOR_NAMES)
                    self.grid.set(*pos, Door(color))

        # Randomize the player start position and orientation
        self.place_agent()

        # Place random objects in the world
        types = ["key", "ball", "box"]
        for i in range(0, 12):
            objType = self._rand_elem(types)
            objColor = self._rand_elem(COLOR_NAMES)
            if objType == "key":
                obj = Key(objColor)
            elif objType == "ball":
                obj = Ball(objColor)
            elif objType == "box":
                obj = Box(objColor)
            else:
                raise ValueError(
                    "{} object type given. Object type can only be of values key, ball and box.".format(
                        objType
                    )
                )
            self.place_obj(obj)

        # No explicit mission in this environment
        self.mission = ""

<<<<<<< HEAD

register(
    id="MiniGrid-Playground-v0",
    entry_point="gym_minigrid.envs.playground:PlaygroundEnv",
)
=======
    def step(self, action):
        obs, reward, done, info = super().step(action)
        return obs, reward, done, info
>>>>>>> 8dc83530
<|MERGE_RESOLUTION|>--- conflicted
+++ resolved
@@ -87,16 +87,4 @@
             self.place_obj(obj)
 
         # No explicit mission in this environment
-        self.mission = ""
-
-<<<<<<< HEAD
-
-register(
-    id="MiniGrid-Playground-v0",
-    entry_point="gym_minigrid.envs.playground:PlaygroundEnv",
-)
-=======
-    def step(self, action):
-        obs, reward, done, info = super().step(action)
-        return obs, reward, done, info
->>>>>>> 8dc83530
+        self.mission = ""