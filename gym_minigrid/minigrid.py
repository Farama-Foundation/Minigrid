--- conflicted
+++ resolved
@@ -98,8 +98,7 @@
     def __init__(self):
         super(Goal, self).__init__('goal', 'green')
 
-<<<<<<< HEAD
-    def canOverlap(self):
+    def can_overlap(self):
         return True
 
     def render(self, r):
@@ -115,10 +114,7 @@
     def __init__(self):
         super(Water, self).__init__('water', 'blue')
 
-    def canOverlap(self):
-=======
     def can_overlap(self):
->>>>>>> 15e83a57
         return True
 
     def render(self, r):
@@ -840,20 +836,14 @@
             self.np_random.randint(yLow, yHigh)
         )
 
-<<<<<<< HEAD
-    def placeObj(self, obj, top=None, size=None):
-=======
+
     def placeObj(self, obj, top=None, size=None, reject_fn=None):
->>>>>>> 15e83a57
         """
         Place an object at an empty position in the grid
 
         :param top: top-left position of the rectangle where to place
         :param size: size of the rectangle where to place
-<<<<<<< HEAD
-=======
         :param reject_fn: function to filter out potential positions
->>>>>>> 15e83a57
         """
 
         if top is None:
@@ -966,15 +956,6 @@
             topX = self.agent_pos[0]
             topY = self.agent_pos[1] - AGENT_VIEW_SIZE // 2
         # Facing down
-<<<<<<< HEAD
-        elif self.agentDir == 1:
-            topX = self.agentPos[0] - AGENT_VIEW_SIZE // 2
-            topY = self.agentPos[1]
-        # Facing left
-        elif self.agentDir == 2:
-            topX = self.agentPos[0] - AGENT_VIEW_SIZE + 1
-            topY = self.agentPos[1] - AGENT_VIEW_SIZE // 2
-=======
         elif self.agent_dir == 1:
             topX = self.agent_pos[0] - AGENT_VIEW_SIZE // 2
             topY = self.agent_pos[1]
@@ -982,7 +963,6 @@
         elif self.agent_dir == 2:
             topX = self.agent_pos[0] - AGENT_VIEW_SIZE + 1
             topY = self.agent_pos[1] - AGENT_VIEW_SIZE // 2
->>>>>>> 15e83a57
         # Facing up
         elif self.agent_dir == 3:
             topX = self.agent_pos[0] - AGENT_VIEW_SIZE // 2
@@ -1037,18 +1017,9 @@
 
         # Move forward
         elif action == self.actions.forward:
-<<<<<<< HEAD
-            u, v = self.getDirVec()
-            newPos = (self.agentPos[0] + u, self.agentPos[1] + v)
-            targetCell = self.grid.get(newPos[0], newPos[1])
-            if targetCell == None or targetCell.canOverlap():
-                self.agentPos = newPos
-            if targetCell != None and targetCell.type == 'goal':
-=======
             if fwdCell == None or fwdCell.can_overlap():
                 self.agent_pos = fwdPos
             if fwdCell != None and fwdCell.type == 'goal':
->>>>>>> 15e83a57
                 done = True
                 reward = 1000 - self.step_count
 
@@ -1125,47 +1096,8 @@
 
         return obs
 
-<<<<<<< HEAD
-
-    def genObs(self):
-        """
-        Generate the agent's view (partially observable, low-resolution encoding)
-        """
-
-        topX, topY, botX, botY = self.getViewExts()
-
-        grid = self.grid.slice(topX, topY, AGENT_VIEW_SIZE, AGENT_VIEW_SIZE)
-
-        for i in range(self.agentDir + 1):
-            grid = grid.rotateLeft()
-
-        # Make it so the agent sees what it's carrying
-        # We do this by placing the carried object at the agent's position
-        # in the agent's partially observable view
-        agentPos = 2, 2
-        if self.carrying:
-            grid.set(*agentPos, self.carrying)
-        else:
-            grid.set(*agentPos, None)
-
-        # Encode the partially observable view into a numpy array
-        image = grid.encode()
-
-        assert hasattr(self, 'mission'), "environments must define a textual mission string"
-
-        # Observations are dictionaries with both an image
-        # and a textual mission string
-        obs = {
-            'image': image,
-            'mission': self.mission
-        }
-
-        return obs
-
-    def getObsRender(self, obs):
-=======
+
     def get_obs_render(self, obs):
->>>>>>> 15e83a57
         """
         Render an agent observation for visualization
         """
