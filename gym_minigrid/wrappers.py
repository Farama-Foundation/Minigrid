import math
import operator
from functools import reduce

import numpy as np

import gym
from gym import error, spaces, utils

class ActionBonus(gym.core.Wrapper):
    """
    Wrapper which adds an exploration bonus.
    This is a reward to encourage exploration of less
    visited (state,action) pairs.
    """

    def __init__(self, env):
        super().__init__(env)
        self.counts = {}

    def step(self, action):

        obs, reward, done, info = self.env.step(action)

        env = self.unwrapped
        tup = (env.agentPos, env.agentDir, action)

        # Get the count for this (s,a) pair
        preCnt = 0
        if tup in self.counts:
            preCnt = self.counts[tup]

        # Update the count for this (s,a) pair
        newCnt = preCnt + 1
        self.counts[tup] = newCnt

        bonus = 1 / math.sqrt(newCnt)

        reward += bonus

        return obs, reward, done, info

class StateBonus(gym.core.Wrapper):
    """
    Adds an exploration bonus based on which positions
    are visited on the grid.
    """

    def __init__(self, env):
        super().__init__(env)
        self.counts = {}

    def step(self, action):

        obs, reward, done, info = self.env.step(action)

        # Tuple based on which we index the counts
        # We use the position after an update
        env = self.unwrapped
        tup = (env.agentPos)

        # Get the count for this key
        preCnt = 0
        if tup in self.counts:
            preCnt = self.counts[tup]

        # Update the count for this key
        newCnt = preCnt + 1
        self.counts[tup] = newCnt

        bonus = 1 / math.sqrt(newCnt)

        reward += bonus

        return obs, reward, done, info

class ImgObsWrapper(gym.core.ObservationWrapper):
    """
    Use rgb image as the only observation output
    """

    def __init__(self, env):
        super().__init__(env)
<<<<<<< HEAD
        self.__dict__.update(vars(env))  # hack to pass values to super wrapper
=======
        # Hack to pass values to super wrapper
        self.__dict__.update(vars(env))
>>>>>>> a6678d06
        self.observation_space = env.observation_space.spaces['image']

    def observation(self, obs):
        return obs['image']

class FullyObsWrapper(gym.core.ObservationWrapper):
    """
    Fully observable gridworld using a compact grid encoding
    """

    def __init__(self, env):
        super().__init__(env)
        self.__dict__.update(vars(env))  # hack to pass values to super wrapper
        self.observation_space = spaces.Box(
            low=0,
            high=self.env.grid_size,
            shape=(self.env.grid_size, self.env.grid_size, 3),  # number of cells
            dtype='uint8'
        )

    def observation(self, obs):
        full_grid = self.env.grid.encode()
        full_grid[self.env.agent_pos[0]][self.env.agent_pos[1]] = np.array([255, self.env.agent_dir, 0])
        return full_grid
<<<<<<< HEAD

=======
>>>>>>> a6678d06

class FlatObsWrapper(gym.core.ObservationWrapper):
    """
    Encode mission strings using a one-hot scheme,
    and combine these with observed images into one flat array
    """

    def __init__(self, env, maxStrLen=64):
        super().__init__(env)

        self.maxStrLen = maxStrLen
        self.numCharCodes = 27

        imgSpace = env.observation_space.spaces['image']
        imgSize = reduce(operator.mul, imgSpace.shape, 1)

        self.observation_space = spaces.Box(
            low=0,
            high=255,
            shape=(1, imgSize + self.numCharCodes * self.maxStrLen),
            dtype='uint8'
        )

        self.cachedStr = None
        self.cachedArray = None

    def observation(self, obs):
        image = obs['image']
        mission = obs['mission']

        # Cache the last-encoded mission string
        if mission != self.cachedStr:
            assert len(mission) <= self.maxStrLen, "mission string too long"
            mission = mission.lower()

            strArray = np.zeros(shape=(self.maxStrLen, self.numCharCodes), dtype='float32')

            for idx, ch in enumerate(mission):
                if ch >= 'a' and ch <= 'z':
                    chNo = ord(ch) - ord('a')
                elif ch == ' ':
                    chNo = ord('z') - ord('a') + 1
                assert chNo < self.numCharCodes, '%s : %d' % (ch, chNo)
                strArray[idx, chNo] = 1

            self.cachedStr = mission
            self.cachedArray = strArray

        obs = np.concatenate((image.flatten(), self.cachedArray.flatten()))

        return obs<|MERGE_RESOLUTION|>--- conflicted
+++ resolved
@@ -81,12 +81,8 @@
 
     def __init__(self, env):
         super().__init__(env)
-<<<<<<< HEAD
-        self.__dict__.update(vars(env))  # hack to pass values to super wrapper
-=======
         # Hack to pass values to super wrapper
         self.__dict__.update(vars(env))
->>>>>>> a6678d06
         self.observation_space = env.observation_space.spaces['image']
 
     def observation(self, obs):
@@ -111,10 +107,6 @@
         full_grid = self.env.grid.encode()
         full_grid[self.env.agent_pos[0]][self.env.agent_pos[1]] = np.array([255, self.env.agent_dir, 0])
         return full_grid
-<<<<<<< HEAD
-
-=======
->>>>>>> a6678d06
 
 class FlatObsWrapper(gym.core.ObservationWrapper):
     """
