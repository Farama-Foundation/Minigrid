--- conflicted
+++ resolved
@@ -11,21 +11,10 @@
 
 def redraw(img):
     if not args.agent_view:
-<<<<<<< HEAD
-        img = env.render("rgb_array", tile_size=args.tile_size)
-
-    window.show_img(img)
-
-
-def reset():
-    if args.seed != -1:
-        env.seed(args.seed)
-=======
         img = env.render(tile_size=args.tile_size)
 
     window.show_img(img)
 
->>>>>>> 954fd1ff
 
 def reset():
     seed = None if args.seed == -1 else args.seed
